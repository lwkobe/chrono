// =============================================================================
// PROJECT CHRONO - http://projectchrono.org
//
// Copyright (c) 2014 projectchrono.org
// All rights reserved.
//
// Use of this source code is governed by a BSD-style license that can be found
// in the LICENSE file at the top level of the distribution and at
// http://projectchrono.org/license-chrono.txt.
//
// =============================================================================
// Authors: Radu Serban
// =============================================================================
//
// Tests for timesteppers.
//
// The model consists of a rigid double pendulum moving under gravity.
// The test compares the simulation results (location and velocity of the center
// of mass of the second pendulum) against the solution obtained by integrating
// the ODEs in minimal coordinates q = (phi1, phi2).
//
// =============================================================================

#include <cmath>
#include <valarray>

#include "chrono/physics/ChSystemNSC.h"
#include "chrono/solver/ChSolverMINRES.h"
#include "chrono/physics/ChLinkLock.h"
#include "chrono/physics/ChLinkMate.h"
#include "chrono/utils/ChUtilsInputOutput.h"
#include "chrono/utils/ChUtilsValidation.h"

using namespace chrono;

// =============================================================================

double m1 = 1;
double l1 = 1;
double J1 = 1;
double m2 = 1;
double l2 = 1;
double J2 = 1;
double g = 10;

// =============================================================================

class ODEModel {
  public:
    ODEModel();
    void Simulate(double step, int num_steps);
    const utils::Data& GetData() const { return m_data; }
    void WriteData(double step, const std::string& filename);

  private:
    double m_phi1;
    double m_phi2;
    double m_phi1d;
    double m_phi2d;
    
    double m_phi1dd;
    double m_phi2dd;

    int m_num_intermediate_steps;

    utils::Data m_data;

    void CalcAcceleration();
};

ODEModel::ODEModel() {
    m_phi1 = 0;
    m_phi2 = 0;
    m_phi1d = 0;
    m_phi2d = 0;

    m_num_intermediate_steps = 10;

    m_data.resize(5);  // time + x_pend2 + y_pend2 + xd_pend2 + yd_pend2
}

void ODEModel::Simulate(double step, int num_steps) {
    double step1 = step / m_num_intermediate_steps;

    for (size_t col = 0; col < 5; col++)
        m_data[col].resize(num_steps);

    for (int it = 0; it < num_steps; it++) {
        m_data[0][it] = it * step;
        m_data[1][it] = l1 * cos(m_phi1) + 0.5 * l2 * cos(m_phi2);
        m_data[2][it] = l1 * sin(m_phi1) + 0.5 * l2 * sin(m_phi2);
        m_data[3][it] = -l1 * sin(m_phi1) * m_phi1d - 0.5 * l2 * sin(m_phi2) * m_phi2d;
        m_data[4][it] = l1 * cos(m_phi1) * m_phi1d + 0.5 * l2 * cos(m_phi2) * m_phi2d;
        for (int it1 = 0; it1 < m_num_intermediate_steps; it1++) {
            CalcAcceleration();
            m_phi1d += step1 * m_phi1dd;
            m_phi2d += step1 * m_phi2dd;
            m_phi1 += step1 * m_phi1d;
            m_phi2 += step1 * m_phi2d;
        }
    }
}

void ODEModel::CalcAcceleration() {
    double M11 = 0.25 * m1 * l1 * l1 + J1 + m2 * l1 * l1;
    double M12 = 0.5 * m2 * l1 * l2 * cos(m_phi2 - m_phi1);
    double M22 = 0.25 * m2 * l2 * l2 + J2;
    double det = M11 * M22 - M12 * M12;
    double f1 = -0.5 * m1 * l1 * g * cos(m_phi1) - m2 * l1 * g * cos(m_phi1) + 0.5 * m2 * l1 * l2 * m_phi2d * m_phi2d * sin(m_phi2 - m_phi1);
    double f2 = -0.5 * m2 * l2 * g * cos(m_phi2) - 0.5 * m2 * l1 * l2 * m_phi1d * m_phi1d * sin(m_phi2 - m_phi1);
    m_phi1dd = (M22 * f1 - M12 * f2) / det;
    m_phi2dd = (M11 * f2 - M12 * f1) / det;
}

void ODEModel::WriteData(double step, const std::string& filename) {
    assert(m_data.size() == 5);

    utils::CSV_writer csv(" ");

    for (size_t it = 0; it < m_data[0].size(); ++it) {
        csv << m_data[0][it] << m_data[1][it] << m_data[2][it] << m_data[3][it] << m_data[4][it] << std::endl;
    }

    csv.write_to_file(filename);
}

// =============================================================================

// Base Chrono model.
class ChronoModel {
  public:
    std::shared_ptr<ChSystemNSC> GetSystem() const { return m_system; }
    void Simulate(double step, int num_steps);
    const utils::Data& GetData() const { return m_data; }
    const utils::Data& GetCnstrData() const { return m_cnstr_data; }
    void WriteData(double step, const std::string& filename);

    virtual std::string GetJointType() const = 0;

  protected:
    ChronoModel();
    virtual ChMatrix<>* GetViolation1() = 0;
    virtual ChMatrix<>* GetViolation2() = 0;

    std::shared_ptr<ChSystemNSC> m_system;
    std::shared_ptr<ChBody> m_ground;
    std::shared_ptr<ChBody> m_pend1;
    std::shared_ptr<ChBody> m_pend2;
    utils::Data m_data;
    utils::Data m_cnstr_data;
};

// Chrono model using LinkLock joints.
class ChronoModelL : public ChronoModel {
  public:
    ChronoModelL();
    virtual std::string GetJointType() const override { return "LinkLock"; }

  private:
    virtual ChMatrix<>* GetViolation1() override { return m_revolute1->GetC(); }
    virtual ChMatrix<>* GetViolation2() override { return m_revolute2->GetC(); }

    std::shared_ptr<ChLinkLockRevolute> m_revolute1;
    std::shared_ptr<ChLinkLockRevolute> m_revolute2;
};

// Chrono model using LinkMate joints.
class ChronoModelM : public ChronoModel {
  public:
    ChronoModelM();
    virtual std::string GetJointType() const override { return "LinkMate"; }

  private:
    virtual ChMatrix<>* GetViolation1() override { return m_revolute1->GetC(); }
    virtual ChMatrix<>* GetViolation2() override { return m_revolute2->GetC(); }

    std::shared_ptr<ChLinkMateGeneric> m_revolute1;
    std::shared_ptr<ChLinkMateGeneric> m_revolute2;
};

ChronoModel::ChronoModel() {
    // Size the data
    // -------------
    m_data.resize(5);                // time + x_pend2 + y_pend2 + xd_pend2 + yd_pend2
    m_cnstr_data.resize(1 + 5 + 5);  // time + revolute1 + revolute2

    // Create the Chrono physical system
    // ---------------------------------
    m_system = std::make_shared<ChSystemNSC>();
    m_system->Set_G_acc(ChVector<>(0, -g, 0));

    // Create the ground body
    // ----------------------
    m_ground = std::make_shared<ChBody>();
    m_system->AddBody(m_ground);
    m_ground->SetIdentifier(-1);
    m_ground->SetBodyFixed(true);

    // Create the first pendulum body
    // ------------------------------
    m_pend1 = std::make_shared<ChBody>();
    m_system->AddBody(m_pend1);
    m_pend1->SetIdentifier(1);
    m_pend1->SetMass(m1);
    m_pend1->SetInertiaXX(ChVector<>(1, 1, J1));
    m_pend1->SetPos(ChVector<>(l1 / 2, 0, 0));

    // Create the second pendulum body
    // -------------------------------
    m_pend2 = std::make_shared<ChBody>();
    m_system->AddBody(m_pend2);
    m_pend2->SetIdentifier(2);
    m_pend2->SetMass(m2);
    m_pend2->SetInertiaXX(ChVector<>(1, 1, J2));
    m_pend2->SetPos(ChVector<>(l1 + l2 / 2, 0, 0));
}

ChronoModelL::ChronoModelL() {
    // Revolute joint ground-pendulum
    // ------------------------------
    m_revolute1 = std::make_shared<ChLinkLockRevolute>();
    m_revolute1->Initialize(m_ground, m_pend1, ChCoordsys<>(ChVector<>(0, 0, 0), QUNIT));
    m_system->AddLink(m_revolute1);

    // Revolute joint pendulum-pendulum
    // --------------------------------
    m_revolute2 = std::make_shared<ChLinkLockRevolute>();
    m_revolute2->Initialize(m_pend1, m_pend2, ChCoordsys<>(ChVector<>(l1, 0, 0), QUNIT));
    m_system->AddLink(m_revolute2);
}

ChronoModelM::ChronoModelM() {
    // Revolute joint ground-pendulum
    // ------------------------------
    m_revolute1 = std::make_shared<ChLinkMateGeneric>(true, true, true, true, true, false);
    m_revolute1->Initialize(m_ground, m_pend1, ChFrame<>(ChVector<>(0, 0, 0)));
    m_system->AddLink(m_revolute1);

    // Revolute joint pendulum-pendulum
    // --------------------------------
    m_revolute2 = std::make_shared<ChLinkMateGeneric>(true, true, true, true, true, false);
    m_revolute2->Initialize(m_pend1, m_pend2, ChFrame<>(ChVector<>(l1, 0, 0), QUNIT));
    m_system->AddLink(m_revolute2);
}

void ChronoModel::Simulate(double step, int num_steps) {
    // Size the output data structures.
    for (size_t col = 0; col < 5; col++)
        m_data[col].resize(num_steps);
    for (size_t col = 0; col < 11; col++)
        m_cnstr_data[col].resize(num_steps);

    // Simulate the system for the specified number of steps.
    for (int it = 0; it < num_steps; it++) {
        // Save current state output information.
        m_data[0][it] = m_system->GetChTime();
        m_data[1][it] = m_pend2->GetPos().x();
        m_data[2][it] = m_pend2->GetPos().y();
        m_data[3][it] = m_pend2->GetPos_dt().x();
        m_data[4][it] = m_pend2->GetPos_dt().y();

        // Save current constraint violations.
        m_cnstr_data[0][it] = m_system->GetChTime();
<<<<<<< HEAD
        auto C_1 = m_revolute1->GetC();
        for (int col = 0; col < 5; col++)
            m_cnstr_data[1 + col][it] = C_1(col, 0);
        auto C_2 = m_revolute2->GetC();
=======
        ChMatrix<>* C_1 = GetViolation1();
        for (int col = 0; col < 5; col++)
            m_cnstr_data[1 + col][it] = C_1->GetElement(col, 0);
        ChMatrix<>* C_2 = GetViolation2();
>>>>>>> 9c77e6d6
        for (int col = 0; col < 5; col++)
            m_cnstr_data[6 + col][it] = C_2(col, 0);

        // Advance system state.
        m_system->DoStepDynamics(step);
    }
}

void ChronoModel::WriteData(double step, const std::string& filename) {
    assert(m_data.size() == 5);

    utils::CSV_writer csv(" ");

    for (size_t it = 0; it < m_data[0].size(); ++it) {
        csv << m_data[0][it] << m_data[1][it] << m_data[2][it] << m_data[3][it] << m_data[4][it] << std::endl;
    }

    csv.write_to_file(filename);
}

// =============================================================================

template <typename ChronoModelType>
bool test_EULER(double step, int num_steps, const utils::Data& ref_data, double tol_state, double tol_cnstr) {
    // Create Chrono model.
    ChronoModelType model;
    std::shared_ptr<ChSystemNSC> system = model.GetSystem();

    std::cout << "EULER_IMPLICIT_LINEARIZED integrator *** " << model.GetJointType() << std::endl;

    // Set integrator and modify parameters.
    system->SetTimestepperType(ChTimestepper::Type::EULER_IMPLICIT_LINEARIZED);

    // Set verbose solver and integrator (for debugging).
    ////system->GetSolver()->SetVerbose(true);
    ////system->GetTimestepper()->SetVerbose(true);

    // Simulate the model for the specified number of steps.
    model.Simulate(step, num_steps);
    ////model.WriteData(step, "chrono_swing_EULER_IMPL_LIN.txt");

    // Validate states (x and y for pendulum body).
    utils::DataVector norms_state;
    bool check_state = utils::Validate(model.GetData(), ref_data, utils::RMS_NORM, tol_state, norms_state);
    std::cout << "  validate states: " << (check_state ? "Passed" : "Failed") << "  (tolerance = " << tol_state
        << ")" << std::endl;
    for (size_t col = 0; col < norms_state.size(); col++)
        std::cout << "    " << norms_state[col] << std::endl;

    // Validate constraint violations.
    utils::DataVector norms_cnstr;
    bool check_cnstr = utils::Validate(model.GetCnstrData(), utils::RMS_NORM, tol_cnstr, norms_cnstr);
    std::cout << "  validate constraints: " << (check_cnstr ? "Passed" : "Failed") << "  (tolerance = " << tol_cnstr
        << ")" << std::endl;
    for (size_t col = 0; col < norms_cnstr.size(); col++)
        std::cout << "    " << norms_cnstr[col] << std::endl;

    return check_state && check_cnstr;
}

template <typename ChronoModelType>
bool test_HHT(double step, int num_steps, const utils::Data& ref_data, double tol_state, double tol_cnstr) {
    // Create Chrono model.
    ChronoModelType model;
    std::shared_ptr<ChSystemNSC> system = model.GetSystem();

    std::cout << "HHT integrator *** " << model.GetJointType() << std::endl;

    // Set solver and modify parameters.
    ////system->SetMaxItersSolverSpeed(200);
    ////system->SetMaxItersSolverStab(200);
    ////system->SetTolForce(1e-5);

    ////system->SetSolverType(ChSolver::Type::MINRES);
    ////auto solver = std::static_pointer_cast<ChSolverMINRES>(system.GetSolver());

    // Set integrator and modify parameters.
    system->SetTimestepperType(ChTimestepper::Type::HHT);
    auto integrator = std::static_pointer_cast<ChTimestepperHHT>(system->GetTimestepper());
    integrator->SetAlpha(0);
    integrator->SetMaxiters(20);
    integrator->SetAbsTolerances(1e-6);

    // Set verbose solver and integrator (for debugging).
    ////system->GetSolver()->SetVerbose(true);
    ////system->GetTimestepper()->SetVerbose(true);

    // Simulate the model for the specified number of steps.
    model.Simulate(step, num_steps);
    ////model.WriteData(step, "chrono_swing_HHT.txt");

    // Validate states (x and y for pendulum body).
    utils::DataVector norms_state;
    bool check_state = utils::Validate(model.GetData(), ref_data, utils::RMS_NORM, tol_state, norms_state);
    std::cout << "  validate states: " << (check_state ? "Passed" : "Failed") << "  (tolerance = " << tol_state
        << ")" << std::endl;
    for (size_t col = 0; col < norms_state.size(); col++)
        std::cout << "    " << norms_state[col] << std::endl;

    // Validate constraint violations.
    utils::DataVector norms_cnstr;
    bool check_cnstr = utils::Validate(model.GetCnstrData(), utils::RMS_NORM, tol_cnstr, norms_cnstr);
    std::cout << "  validate constraints: " << (check_cnstr ? "Passed" : "Failed") << "  (tolerance = " << tol_cnstr
        << ")" << std::endl;
    for (size_t col = 0; col < norms_cnstr.size(); col++)
        std::cout << "    " << norms_cnstr[col] << std::endl;

    return check_state && check_cnstr;
}

// =============================================================================

int main(int argc, char* argv[]) {
    double step = 2e-4;
    int num_steps = 5000;

    double tol_state = 1e-3;
    double tol_cnstr = 1e-6;

    // Create and simulate the ODE model.
    ODEModel ode_model;
    ode_model.Simulate(step, num_steps);
    const utils::Data& ref_data = ode_model.GetData();
    ode_model.WriteData(step, "ode_dpend.txt");

    // Perform the timestepper tests.
    bool passed = true;

    std::cout << "Validation tests for slider+pend system" << std::endl;
    std::cout << num_steps << " steps, using h = " << step << std::endl << std::endl;

    passed &= test_EULER<ChronoModelL>(step, num_steps, ref_data, tol_state, tol_cnstr);
    passed &= test_EULER<ChronoModelM>(step, num_steps, ref_data, tol_state, tol_cnstr);
    passed &= test_HHT<ChronoModelL>(step, num_steps, ref_data, tol_state, tol_cnstr);
    passed &= test_HHT<ChronoModelM>(step, num_steps, ref_data, tol_state, tol_cnstr);

    // Return 0 if all tests passed.
    return !passed;
}<|MERGE_RESOLUTION|>--- conflicted
+++ resolved
@@ -139,8 +139,8 @@
 
   protected:
     ChronoModel();
-    virtual ChMatrix<>* GetViolation1() = 0;
-    virtual ChMatrix<>* GetViolation2() = 0;
+    virtual ChVectorDynamic<> GetViolation1() = 0;
+    virtual ChVectorDynamic<> GetViolation2() = 0;
 
     std::shared_ptr<ChSystemNSC> m_system;
     std::shared_ptr<ChBody> m_ground;
@@ -157,8 +157,8 @@
     virtual std::string GetJointType() const override { return "LinkLock"; }
 
   private:
-    virtual ChMatrix<>* GetViolation1() override { return m_revolute1->GetC(); }
-    virtual ChMatrix<>* GetViolation2() override { return m_revolute2->GetC(); }
+    virtual ChVectorDynamic<> GetViolation1() override { return m_revolute1->GetC(); }
+    virtual ChVectorDynamic<> GetViolation2() override { return m_revolute2->GetC(); }
 
     std::shared_ptr<ChLinkLockRevolute> m_revolute1;
     std::shared_ptr<ChLinkLockRevolute> m_revolute2;
@@ -171,8 +171,8 @@
     virtual std::string GetJointType() const override { return "LinkMate"; }
 
   private:
-    virtual ChMatrix<>* GetViolation1() override { return m_revolute1->GetC(); }
-    virtual ChMatrix<>* GetViolation2() override { return m_revolute2->GetC(); }
+    virtual ChVectorDynamic<> GetViolation1() override { return m_revolute1->GetC(); }
+    virtual ChVectorDynamic<> GetViolation2() override { return m_revolute2->GetC(); }
 
     std::shared_ptr<ChLinkMateGeneric> m_revolute1;
     std::shared_ptr<ChLinkMateGeneric> m_revolute2;
@@ -261,19 +261,12 @@
 
         // Save current constraint violations.
         m_cnstr_data[0][it] = m_system->GetChTime();
-<<<<<<< HEAD
-        auto C_1 = m_revolute1->GetC();
+        ChVectorDynamic<> C_1 = GetViolation1();
         for (int col = 0; col < 5; col++)
-            m_cnstr_data[1 + col][it] = C_1(col, 0);
-        auto C_2 = m_revolute2->GetC();
-=======
-        ChMatrix<>* C_1 = GetViolation1();
+            m_cnstr_data[1 + col][it] = C_1(col);
+        ChVectorDynamic<> C_2 = GetViolation2();
         for (int col = 0; col < 5; col++)
-            m_cnstr_data[1 + col][it] = C_1->GetElement(col, 0);
-        ChMatrix<>* C_2 = GetViolation2();
->>>>>>> 9c77e6d6
-        for (int col = 0; col < 5; col++)
-            m_cnstr_data[6 + col][it] = C_2(col, 0);
+            m_cnstr_data[6 + col][it] = C_2(col);
 
         // Advance system state.
         m_system->DoStepDynamics(step);
