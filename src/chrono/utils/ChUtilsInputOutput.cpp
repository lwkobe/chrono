// =============================================================================
// PROJECT CHRONO - http://projectchrono.org
//
// Copyright (c) 2014 projectchrono.org
// All right reserved.
//
// Use of this source code is governed by a BSD-style license that can be found
// in the LICENSE file at the top level of the distribution and at
// http://projectchrono.org/license-chrono.txt.
//
// =============================================================================
// Authors: Radu Serban
// =============================================================================
//
// =============================================================================

#include "assets/ChColorAsset.h"
#include "geometry/ChCLineBezier.h"

#include "utils/ChUtilsInputOutput.h"

namespace chrono {
namespace utils {

// -----------------------------------------------------------------------------
// WriteBodies
//
// Write to a CSV file pody position, orientation, and (optionally) linear and
// angular velocity. Optionally, only active bodies are processed.
// -----------------------------------------------------------------------------
void WriteBodies(ChSystem* system,
                 const std::string& filename,
                 bool active_only,
                 bool dump_vel,
                 const std::string& delim) {
    CSV_writer csv(delim);

    for (int i = 0; i < system->Get_bodylist()->size(); i++) {
        ChBody* body = system->Get_bodylist()->at(i);
        if (active_only && !body->IsActive())
            continue;
        csv << body->GetPos() << body->GetRot();
        if (dump_vel)
            csv << body->GetPos_dt() << body->GetWvel_loc();
        csv << std::endl;
    }

    csv.write_to_file(filename);
}

// -----------------------------------------------------------------------------
// WriteCheckpoint
//
// Create a CSV file with a checkpoint ...
//
// -----------------------------------------------------------------------------
bool WriteCheckpoint(ChSystem* system, const std::string& filename) {
    // Create the CSV stream.
    CSV_writer csv(" ");

    std::vector<ChBody*>::iterator ibody = system->Get_bodylist()->begin();
    for (; ibody != system->Get_bodylist()->end(); ++ibody) {
        ChBody* body = *ibody;

        // Infer body type (0: DVI, 1:DEM)
        int btype = (body->GetContactMethod() == ChMaterialSurfaceBase::DVI) ? 0 : 1;

        // Write body type, body identifier, the body fixed flag, and the collide flag
        csv << btype << body->GetIdentifier() << body->GetBodyFixed() << body->GetCollide();

        // Write collision family information.
        csv << body->GetCollisionModel()->GetFamilyGroup() << body->GetCollisionModel()->GetFamilyMask();

        // Write body mass and inertia
        csv << body->GetMass() << body->GetInertiaXX();

        // Write body position, orientation, and their time derivatives
        csv << body->GetPos() << body->GetRot();
        csv << body->GetPos_dt() << body->GetRot_dt();

        csv << std::endl;

        // Write material information
        if (btype == 0) {
            // Write DVI material surface information
            ChSharedPtr<ChMaterialSurface> mat = body->GetMaterialSurface();
            csv << mat->static_friction << mat->sliding_friction << mat->rolling_friction << mat->spinning_friction;
            csv << mat->restitution << mat->cohesion << mat->dampingf;
            csv << mat->compliance << mat->complianceT << mat->complianceRoll << mat->complianceSpin;
        } else {
            // Write DEM material surface information
            ChSharedPtr<ChMaterialSurfaceDEM> mat = body->GetMaterialSurfaceDEM();
            csv << mat->young_modulus << mat->poisson_ratio;
            csv << mat->static_friction << mat->sliding_friction;
<<<<<<< HEAD
            csv << mat->restitution << mat->cohesion;
=======
            csv << mat->restitution << mat->constant_adhesion << mat->adhesionMultDMT;
>>>>>>> 17c6a03c
        }

        csv << std::endl;

        // Count and write all visual assets.
        int num_visual_assets = 0;
        std::vector<ChSharedPtr<ChAsset> >::iterator iasset = (*ibody)->GetAssets().begin();
        for (; iasset != (*ibody)->GetAssets().end(); ++iasset) {
            if ((*iasset).IsType<ChVisualization>())
                num_visual_assets++;
        }
        csv << num_visual_assets << std::endl;

        // Loop over each asset and, for selected visual assets only, write its data
        // on a separate line. If we encounter an unsupported type, return false.
        iasset = (*ibody)->GetAssets().begin();
        for (; iasset != (*ibody)->GetAssets().end(); ++iasset) {
            ChSharedPtr<ChVisualization> visual_asset = (*iasset).DynamicCastTo<ChVisualization>();
            if (visual_asset.IsNull())
                continue;

            // Write relative position and rotation
            csv << visual_asset->Pos << visual_asset->Rot.Get_A_quaternion();

            // Write shape type and geometry data
            if (ChSharedPtr<ChSphereShape> sphere = visual_asset.DynamicCastTo<ChSphereShape>()) {
                csv << collision::SPHERE << sphere->GetSphereGeometry().rad;
            } else if (ChSharedPtr<ChEllipsoidShape> ellipsoid = visual_asset.DynamicCastTo<ChEllipsoidShape>()) {
                csv << collision::ELLIPSOID << ellipsoid->GetEllipsoidGeometry().rad;
            } else if (ChSharedPtr<ChBoxShape> box = visual_asset.DynamicCastTo<ChBoxShape>()) {
                csv << collision::BOX << box->GetBoxGeometry().Size;
            } else if (ChSharedPtr<ChCapsuleShape> capsule = visual_asset.DynamicCastTo<ChCapsuleShape>()) {
                const geometry::ChCapsule& geom = capsule->GetCapsuleGeometry();
                csv << collision::CAPSULE << geom.rad << geom.hlen;
            } else if (ChSharedPtr<ChCylinderShape> cylinder = visual_asset.DynamicCastTo<ChCylinderShape>()) {
                const geometry::ChCylinder& geom = cylinder->GetCylinderGeometry();
                csv << collision::CYLINDER << geom.rad << (geom.p1.y - geom.p2.y) / 2;
            } else if (ChSharedPtr<ChConeShape> cone = visual_asset.DynamicCastTo<ChConeShape>()) {
                const geometry::ChCone& geom = cone->GetConeGeometry();
                csv << collision::CONE << geom.rad.x << geom.rad.y;
            } else if (ChSharedPtr<ChRoundedBoxShape> rbox = visual_asset.DynamicCastTo<ChRoundedBoxShape>()) {
                const geometry::ChRoundedBox& geom = rbox->GetRoundedBoxGeometry();
                csv << collision::ROUNDEDBOX << geom.Size << geom.radsphere;
            } else if (ChSharedPtr<ChRoundedCylinderShape> rcyl =
                           visual_asset.DynamicCastTo<ChRoundedCylinderShape>()) {
                const geometry::ChRoundedCylinder& geom = rcyl->GetRoundedCylinderGeometry();
                csv << collision::ROUNDEDCYL << geom.rad << geom.hlen << geom.radsphere;
            } else {
                // Unsupported visual asset type.
                return false;
            }
            csv << std::endl;
        }
    }

    csv.write_to_file(filename);

    return true;
}

// -----------------------------------------------------------------------------
// ReadCheckpoint
//
// Read a CSV file with checkpoint data and create the bodies.
//
// -----------------------------------------------------------------------------
void ReadCheckpoint(ChSystem* system, const std::string& filename) {
    // Open input file stream
    std::ifstream ifile(filename.c_str());
    std::string line;

    while (std::getline(ifile, line)) {
        std::istringstream iss1(line);

        // Read body type, Id, flags
        int btype, bid, bfixed, bcollide;
        short family_group, family_mask;
        iss1 >> btype >> bid >> bfixed >> bcollide >> family_group >> family_mask;

        // Read body mass and inertia
        double mass;
        ChVector<> inertiaXX;
        iss1 >> mass >> inertiaXX.x >> inertiaXX.y >> inertiaXX.z;

        // Read body position, orientation, and their time derivatives
        ChVector<> bpos, bpos_dt;
        ChQuaternion<> brot, brot_dt;
        iss1 >> bpos.x >> bpos.y >> bpos.z >> brot.e0 >> brot.e1 >> brot.e2 >> brot.e3;
        iss1 >> bpos_dt.x >> bpos_dt.y >> bpos_dt.z >> brot_dt.e0 >> brot_dt.e1 >> brot_dt.e2 >> brot_dt.e3;

        // Get the next line in the file (material properties)
        std::getline(ifile, line);
        std::istringstream iss2(line);

        // Create a body of the appropriate type, read and apply material properties
        ChBody* body = system->NewBody();
        if (btype == 0) {
            ChSharedPtr<ChMaterialSurface> mat = body->GetMaterialSurface();
            iss2 >> mat->static_friction >> mat->sliding_friction >> mat->rolling_friction >> mat->spinning_friction;
            iss2 >> mat->restitution >> mat->cohesion >> mat->dampingf;
            iss2 >> mat->compliance >> mat->complianceT >> mat->complianceRoll >> mat->complianceSpin;
        } else {
            ChSharedPtr<ChMaterialSurfaceDEM> mat = body->GetMaterialSurfaceDEM();
            iss2 >> mat->young_modulus >> mat->poisson_ratio;
            iss2 >> mat->static_friction >> mat->sliding_friction;
<<<<<<< HEAD
            iss2 >> mat->restitution >> mat->cohesion;
=======
            iss2 >> mat->restitution >> mat->constant_adhesion >> mat->adhesionMultDMT;
>>>>>>> 17c6a03c
        }

        // Add the body to the system.
        system->AddBody(ChSharedPtr<ChBody>(body));

        // Set body properties and state
        body->SetPos(bpos);
        body->SetRot(brot);
        body->SetPos_dt(bpos_dt);
        body->SetRot_dt(brot_dt);

        body->SetIdentifier(bid);
        body->SetBodyFixed(bfixed != 0);
        body->SetCollide(bcollide != 0);

        body->SetMass(mass);
        body->SetInertiaXX(inertiaXX);

        // Get next line in the file (number of visualization assets)
        std::getline(ifile, line);
        std::istringstream iss3(line);

        int numAssets;
        iss3 >> numAssets;

        // In a loop, read information about each asset and add geometry to the body
        body->GetCollisionModel()->ClearModel();

        for (int j = 0; j < numAssets; j++) {
            std::getline(ifile, line);
            std::istringstream iss(line);

            // Get relative position and rotation
            ChVector<> apos;
            ChQuaternion<> arot;
            iss >> apos.x >> apos.y >> apos.z >> arot.e0 >> arot.e1 >> arot.e2 >> arot.e3;

            // Get visualization asset type and geometry data.
            // Create the appropriate shape (both visualization and contact).
            int atype;
            iss >> atype;

            switch (collision::ShapeType(atype)) {
                case collision::SPHERE: {
                    double radius;
                    iss >> radius;
                    AddSphereGeometry(body, radius, apos, arot);
                } break;
                case collision::ELLIPSOID: {
                    ChVector<> size;
                    iss >> size.x >> size.y >> size.z;
                    AddEllipsoidGeometry(body, size, apos, arot);
                } break;
                case collision::BOX: {
                    ChVector<> size;
                    iss >> size.x >> size.y >> size.z;
                    AddBoxGeometry(body, size, apos, arot);
                } break;
                case collision::CAPSULE: {
                    double radius, hlen;
                    iss >> radius >> hlen;
                    AddCapsuleGeometry(body, radius, hlen, apos, arot);
                } break;
                case collision::CYLINDER: {
                    double radius, hlen;
                    iss >> radius >> hlen;
                    AddCylinderGeometry(body, radius, hlen, apos, arot);
                } break;
                case collision::CONE: {
                    double radius, height;
                    iss >> radius >> height;
                    AddConeGeometry(body, radius, height, apos, arot);
                } break;
                case collision::ROUNDEDBOX: {
                    ChVector<> size;
                    double srad;
                    iss >> size.x >> size.y >> size.z >> srad;
                    AddRoundedBoxGeometry(body, size, srad, apos, arot);
                } break;
                case collision::ROUNDEDCYL: {
                    double radius, hlen, srad;
                    iss >> radius >> hlen >> srad;
                    AddRoundedCylinderGeometry(body, radius, hlen, srad, apos, arot);
                } break;
            }
        }

        // Set the collision family group and the collision family mask.
        body->GetCollisionModel()->SetFamilyGroup(family_group);
        body->GetCollisionModel()->SetFamilyMask(family_mask);

        // Complete construction of the collision model.
        body->GetCollisionModel()->BuildModel();
    }
}

// -----------------------------------------------------------------------------
// WriteShapesPovray
//
// Write CSV output file for PovRay.
// First line contains the number of visual assets and links to follow.
// A line with information about a visualization asset contains:
//    bodyId, bodyActive, x, y, z, e0, e1, e2, e3, shapeType, [shape Data]
// A line with information about a link contains:
//    linkType, [linkData]
//
// NOTE: we do not account for any transform specified for the ChGeometry of
// a visual asset (except for cylinders where that is implicit)!
// -----------------------------------------------------------------------------
enum POVRayShapeType {
    SPHERE,
    ELLIPSOID,
    BOX,
    CYLINDER,
    CONVEXHULL,
    TRIANGLEMESH,
    BARREL,
    CAPSULE,
    CONE,
    ROUNDEDBOX,
    ROUNDEDCYL,
    ROUNDEDCONE,
    BEZIER
};

void WriteShapesPovray(ChSystem* system, const std::string& filename, bool body_info, const std::string& delim) {
    CSV_writer csv(delim);

    // If requested, Loop over all bodies and write out their position and
    // orientation.  Otherwise, body count is left at 0.
    int b_count = 0;

    if (body_info) {
        std::vector<ChBody*>::iterator ibody = system->Get_bodylist()->begin();
        for (; ibody != system->Get_bodylist()->end(); ++ibody) {
            const ChVector<>& body_pos = (*ibody)->GetFrame_REF_to_abs().GetPos();
            const ChQuaternion<>& body_rot = (*ibody)->GetFrame_REF_to_abs().GetRot();

            csv << (*ibody)->GetIdentifier() << (*ibody)->IsActive() << body_pos << body_rot << std::endl;

            b_count++;
        }
    }

    // Loop over all bodies and over all their assets.
    int a_count = 0;
    std::vector<ChBody*>::iterator ibody = system->Get_bodylist()->begin();
    for (; ibody != system->Get_bodylist()->end(); ++ibody) {
        const ChVector<>& body_pos = (*ibody)->GetFrame_REF_to_abs().GetPos();
        const ChQuaternion<>& body_rot = (*ibody)->GetFrame_REF_to_abs().GetRot();

        ChColor color(0.8f, 0.8f, 0.8f);

        // First loop over assets -- search for a color asset
        std::vector<ChSharedPtr<ChAsset> >::iterator iasset = (*ibody)->GetAssets().begin();
        for (; iasset != (*ibody)->GetAssets().end(); ++iasset) {
            if (ChSharedPtr<ChColorAsset> color_asset = (*iasset).DynamicCastTo<ChColorAsset>())
                color = color_asset->GetColor();
        }

        // Loop over assets once again -- write information for supported types.
        iasset = (*ibody)->GetAssets().begin();
        for (; iasset != (*ibody)->GetAssets().end(); ++iasset) {
            ChSharedPtr<ChVisualization> visual_asset = (*iasset).DynamicCastTo<ChVisualization>();
            if (visual_asset.IsNull())
                continue;

            const Vector& asset_pos = visual_asset->Pos;
            Quaternion asset_rot = visual_asset->Rot.Get_A_quaternion();

            Vector pos = body_pos + body_rot.Rotate(asset_pos);
            Quaternion rot = body_rot % asset_rot;

<<<<<<< HEAD
            bool supported = true;
            std::stringstream gss;

            if (ChSharedPtr<ChSphereShape> sphere = visual_asset.DynamicCastTo<ChSphereShape>()) {
                gss << SPHERE << delim << sphere->GetSphereGeometry().rad;
                a_count++;
            } else if (ChSharedPtr<ChEllipsoidShape> ellipsoid = visual_asset.DynamicCastTo<ChEllipsoidShape>()) {
                const Vector& size = ellipsoid->GetEllipsoidGeometry().rad;
                gss << ELLIPSOID << delim << size.x << delim << size.y << delim << size.z;
                a_count++;
            } else if (ChSharedPtr<ChBoxShape> box = visual_asset.DynamicCastTo<ChBoxShape>()) {
                const Vector& size = box->GetBoxGeometry().Size;
                gss << BOX << delim << size.x << delim << size.y << delim << size.z;
                a_count++;
            } else if (ChSharedPtr<ChCapsuleShape> capsule = visual_asset.DynamicCastTo<ChCapsuleShape>()) {
                const geometry::ChCapsule& geom = capsule->GetCapsuleGeometry();
                gss << CAPSULE << delim << geom.rad << delim << geom.hlen;
                a_count++;
            } else if (ChSharedPtr<ChCylinderShape> cylinder = visual_asset.DynamicCastTo<ChCylinderShape>()) {
                const geometry::ChCylinder& geom = cylinder->GetCylinderGeometry();
                gss << CYLINDER << delim << geom.rad << delim << geom.p1.x << delim << geom.p1.y << delim << geom.p1.z
                    << delim << geom.p2.x << delim << geom.p2.y << delim << geom.p2.z;
                a_count++;
            } else if (ChSharedPtr<ChConeShape> cone = visual_asset.DynamicCastTo<ChConeShape>()) {
                const geometry::ChCone& geom = cone->GetConeGeometry();
                gss << CONE << delim << geom.rad.x << delim << geom.rad.y;
                a_count++;
            } else if (ChSharedPtr<ChRoundedBoxShape> rbox = visual_asset.DynamicCastTo<ChRoundedBoxShape>()) {
                const geometry::ChRoundedBox& geom = rbox->GetRoundedBoxGeometry();
                gss << ROUNDEDBOX << delim << geom.Size.x << delim << geom.Size.y << delim << geom.Size.z << delim
                    << geom.radsphere;
=======
            std::stringstream gss;

            if (ChSharedPtr<ChSphereShape> sphere = visual_asset.DynamicCastTo<ChSphereShape>()) {
                gss << collision::SPHERE << delim << sphere->GetSphereGeometry().rad;
                a_count++;
            } else if (ChSharedPtr<ChEllipsoidShape> ellipsoid = visual_asset.DynamicCastTo<ChEllipsoidShape>()) {
                const Vector& size = ellipsoid->GetEllipsoidGeometry().rad;
                gss << collision::ELLIPSOID << delim << size.x << delim << size.y << delim << size.z;
                a_count++;
            } else if (ChSharedPtr<ChBoxShape> box = visual_asset.DynamicCastTo<ChBoxShape>()) {
                const Vector& size = box->GetBoxGeometry().Size;
                gss << collision::BOX << delim << size.x << delim << size.y << delim << size.z;
                a_count++;
            } else if (ChSharedPtr<ChCapsuleShape> capsule = visual_asset.DynamicCastTo<ChCapsuleShape>()) {
                const geometry::ChCapsule& geom = capsule->GetCapsuleGeometry();
                gss << collision::CAPSULE << delim << geom.rad << delim << geom.hlen;
                a_count++;
            } else if (ChSharedPtr<ChCylinderShape> cylinder = visual_asset.DynamicCastTo<ChCylinderShape>()) {
                const geometry::ChCylinder& geom = cylinder->GetCylinderGeometry();
                gss << collision::CYLINDER << delim << geom.rad << delim << geom.p1.x << delim << geom.p1.y << delim
                    << geom.p1.z << delim << geom.p2.x << delim << geom.p2.y << delim << geom.p2.z;
                a_count++;
            } else if (ChSharedPtr<ChConeShape> cone = visual_asset.DynamicCastTo<ChConeShape>()) {
                const geometry::ChCone& geom = cone->GetConeGeometry();
                gss << collision::CONE << delim << geom.rad.x << delim << geom.rad.y;
                a_count++;
            } else if (ChSharedPtr<ChRoundedBoxShape> rbox = visual_asset.DynamicCastTo<ChRoundedBoxShape>()) {
                const geometry::ChRoundedBox& geom = rbox->GetRoundedBoxGeometry();
                gss << collision::ROUNDEDBOX << delim << geom.Size.x << delim << geom.Size.y << delim << geom.Size.z
                    << delim << geom.radsphere;
>>>>>>> 17c6a03c
                a_count++;
            } else if (ChSharedPtr<ChRoundedCylinderShape> rcyl =
                           visual_asset.DynamicCastTo<ChRoundedCylinderShape>()) {
                const geometry::ChRoundedCylinder& geom = rcyl->GetRoundedCylinderGeometry();
<<<<<<< HEAD
                gss << ROUNDEDCYL << delim << geom.rad << delim << geom.hlen << delim << geom.radsphere;
                a_count++;
            } else if (ChSharedPtr<ChTriangleMeshShape> mesh = visual_asset.DynamicCastTo<ChTriangleMeshShape>()) {
                gss << TRIANGLEMESH << delim << "\"" << mesh->GetName() << "\"";
                a_count++;
            } else if (ChSharedPtr<ChLineShape> line = visual_asset.DynamicCastTo<ChLineShape>()) {
                ChSharedPtr<geometry::ChLine> geom = line->GetLineGeometry();
                if (ChSharedPtr<geometry::ChLineBezier> bezier = geom.DynamicCastTo<geometry::ChLineBezier>()) {
                    gss << BEZIER << delim << "\"" << line->GetName() << "\"";
                    a_count++;
                }
            } else {
                supported = false;
            }

            if (supported) {
                csv << (*ibody)->GetIdentifier() << (*ibody)->IsActive() << pos << rot << color << gss.str()
                    << std::endl;
            }
=======
                gss << collision::ROUNDEDCYL << delim << geom.rad << delim << geom.hlen << delim << geom.radsphere;
                a_count++;
            } else if (ChSharedPtr<ChTriangleMeshShape> mesh = visual_asset.DynamicCastTo<ChTriangleMeshShape>()) {
                gss << collision::TRIANGLEMESH << delim << "\"" << mesh->GetName() << "\"";
                a_count++;
            }

            csv << (*ibody)->GetIdentifier() << (*ibody)->IsActive() << pos << rot << color << gss.str() << std::endl;
>>>>>>> 17c6a03c
        }
    }

    // Loop over all links.  Write information on selected types of links.
    int l_count = 0;
    std::vector<ChLink*>::iterator ilink = system->Get_linklist()->begin();
    for (; ilink != system->Get_linklist()->end(); ++ilink) {
        int type = (*ilink)->GetType();

        if (ChLinkLockRevolute* link = dynamic_cast<ChLinkLockRevolute*>(*ilink)) {
            chrono::ChFrame<> frA_abs = *(link->GetMarker1()) >> *(link->GetBody1());
            chrono::ChFrame<> frB_abs = *(link->GetMarker2()) >> *(link->GetBody2());

            csv << type << frA_abs.GetPos() << frA_abs.GetA().Get_A_Zaxis() << std::endl;
            l_count++;
        } else if (ChLinkLockSpherical* link = dynamic_cast<ChLinkLockSpherical*>(*ilink)) {
            chrono::ChFrame<> frA_abs = *(link->GetMarker1()) >> *(link->GetBody1());
            chrono::ChFrame<> frB_abs = *(link->GetMarker2()) >> *(link->GetBody2());

            csv << type << frA_abs.GetPos() << std::endl;
            l_count++;
        }
        if (ChLinkLockPrismatic* link = dynamic_cast<ChLinkLockPrismatic*>(*ilink)) {
            chrono::ChFrame<> frA_abs = *(link->GetMarker1()) >> *(link->GetBody1());
            chrono::ChFrame<> frB_abs = *(link->GetMarker2()) >> *(link->GetBody2());

            csv << type << frA_abs.GetPos() << frA_abs.GetA().Get_A_Zaxis() << std::endl;
            l_count++;
        } else if (ChLinkUniversal* link = dynamic_cast<ChLinkUniversal*>(*ilink)) {
            chrono::ChFrame<> frA_abs = link->GetFrame1Abs();
            chrono::ChFrame<> frB_abs = link->GetFrame2Abs();

            csv << type << frA_abs.GetPos() << frA_abs.GetA().Get_A_Xaxis() << frB_abs.GetA().Get_A_Yaxis()
                << std::endl;
            l_count++;
        } else if (ChLinkSpring* link = dynamic_cast<ChLinkSpring*>(*ilink)) {
            chrono::ChFrame<> frA_abs = *(link->GetMarker1()) >> *(link->GetBody1());
            chrono::ChFrame<> frB_abs = *(link->GetMarker2()) >> *(link->GetBody2());

            csv << type << frA_abs.GetPos() << frB_abs.GetPos() << std::endl;
            l_count++;
        } else if (ChLinkSpringCB* link = dynamic_cast<ChLinkSpringCB*>(*ilink)) {
            chrono::ChFrame<> frA_abs = *(link->GetMarker1()) >> *(link->GetBody1());
            chrono::ChFrame<> frB_abs = *(link->GetMarker2()) >> *(link->GetBody2());

            csv << type << frA_abs.GetPos() << frB_abs.GetPos() << std::endl;
            l_count++;
        } else if (ChLinkDistance* link = dynamic_cast<ChLinkDistance*>(*ilink)) {
            csv << type << link->GetEndPoint1Abs() << link->GetEndPoint2Abs() << std::endl;
            l_count++;
        } else if (ChLinkEngine* link = dynamic_cast<ChLinkEngine*>(*ilink)) {
            chrono::ChFrame<> frA_abs = *(link->GetMarker1()) >> *(link->GetBody1());
            chrono::ChFrame<> frB_abs = *(link->GetMarker2()) >> *(link->GetBody2());

            csv << type << frA_abs.GetPos() << frA_abs.GetA().Get_A_Zaxis() << std::endl;
            l_count++;
        }
    }

    // Write the output file, including a first line with number of bodies, visual
    // assets, and links.
    std::stringstream header;
    header << b_count << delim << a_count << delim << l_count << delim << std::endl;

    csv.write_to_file(filename, header.str());
}

// -----------------------------------------------------------------------------
// WriteMeshPovray
//
// Write the triangular mesh from the specified OBJ file as a macro in a PovRay
// include file.
// -----------------------------------------------------------------------------
void WriteMeshPovray(const std::string& obj_filename,
                     const std::string& mesh_name,
                     const std::string& out_dir,
                     const ChColor& col,
                     const ChVector<>& pos,
                     const ChQuaternion<>& rot) {
    // Read trimesh from OBJ file
    geometry::ChTriangleMeshConnected trimesh;
    trimesh.LoadWavefrontMesh(obj_filename, false, false);

    // Transform vertices.
    for (int i = 0; i < trimesh.m_vertices.size(); i++)
        trimesh.m_vertices[i] = pos + rot.Rotate(trimesh.m_vertices[i]);

    // Open output file.
    std::string pov_filename = out_dir + "/" + mesh_name + ".inc";
    std::ofstream ofile(pov_filename.c_str());

    ofile << "#declare " << mesh_name << "_mesh = mesh2 {" << std::endl;

    // Write vertices.
    ofile << "vertex_vectors {" << std::endl;
    ofile << trimesh.m_vertices.size();
    for (int i = 0; i < trimesh.m_vertices.size(); i++) {
        ChVector<> v = trimesh.m_vertices[i];
        ofile << ",\n<" << v.x << ", " << v.z << ", " << v.y << ">";
    }
    ofile << "\n}" << std::endl;

    // Write face connectivity.
    ofile << "face_indices {" << std::endl;
    ofile << trimesh.m_face_v_indices.size();
    for (int i = 0; i < trimesh.m_face_v_indices.size(); i++) {
        ChVector<int> face = trimesh.m_face_v_indices[i];
        ofile << ",\n<" << face.x << ", " << face.y << ", " << face.z << ">";
    }
    ofile << "\n}" << std::endl;

    ofile << "\n}" << std::endl;

    // Write the object
    ofile << "#declare " << mesh_name << " = object {" << std::endl;

    ofile << "   " << mesh_name << "_mesh" << std::endl;
    ofile << "   texture {" << std::endl;
    ofile << "      pigment {color rgb<" << col.R << ", " << col.G << ", " << col.B << ">}" << std::endl;
    ofile << "      finish  {phong 0.2  diffuse 0.6}" << std::endl;
    ofile << "    }" << std::endl;
    ofile << "}" << std::endl;
<<<<<<< HEAD

    // Close the output file.
    ofile.close();
}

// -----------------------------------------------------------------------------
// WriteCurvePovray
//
// Write the specified Bezier curve as a macro in a PovRay include file.
// -----------------------------------------------------------------------------
ChApi void WriteCurvePovray(const ChBezierCurve& curve,
                            const std::string& curve_name,
                            const std::string& out_dir,
                            double radius,
                            const ChColor& col) {
    int nP = 20;
    double dt = 1.0 / nP;
    size_t nS = curve.getNumPoints() - 1;

    // Open output file.
    std::string pov_filename = out_dir + "/" + curve_name + ".inc";
    std::ofstream ofile(pov_filename.c_str());

    ofile << "#declare " << curve_name << " = object {" << std::endl;
    ofile << "  sphere_sweep {" << std::endl;
    ofile << "    linear_spline " << nP* nS + 1 << "," << std::endl;

    ChVector<> v = curve.eval(0, 0.0);
    ofile << "        <" << v.x << ", " << v.z << ", " << v.x << "> ," << radius << std::endl;

    for (int iS = 0; iS < nS; iS++) {
        for (int iP = 1; iP <= nP; iP++) {
            v = curve.eval(iS, iP * dt);
            ofile << "        <" << v.x << ", " << v.z << ", " << v.y << "> ," << radius << std::endl;
        }
    }

    ofile << "    texture {" << std::endl;
    ofile << "      pigment {color rgb<" << col.R << ", " << col.G << ", " << col.B << ">}" << std::endl;
    ofile << "      finish  {phong 0.2  diffuse 0.6}" << std::endl;
    ofile << "     }" << std::endl;

    ofile << "  }" << std::endl;
    ofile << "}" << std::endl;

    // Close the output file.
    ofile.close();
=======
>>>>>>> 17c6a03c
}

}  // namespace utils
}  // namespace chrono<|MERGE_RESOLUTION|>--- conflicted
+++ resolved
@@ -92,11 +92,7 @@
             ChSharedPtr<ChMaterialSurfaceDEM> mat = body->GetMaterialSurfaceDEM();
             csv << mat->young_modulus << mat->poisson_ratio;
             csv << mat->static_friction << mat->sliding_friction;
-<<<<<<< HEAD
-            csv << mat->restitution << mat->cohesion;
-=======
             csv << mat->restitution << mat->constant_adhesion << mat->adhesionMultDMT;
->>>>>>> 17c6a03c
         }
 
         csv << std::endl;
@@ -202,11 +198,7 @@
             ChSharedPtr<ChMaterialSurfaceDEM> mat = body->GetMaterialSurfaceDEM();
             iss2 >> mat->young_modulus >> mat->poisson_ratio;
             iss2 >> mat->static_friction >> mat->sliding_friction;
-<<<<<<< HEAD
-            iss2 >> mat->restitution >> mat->cohesion;
-=======
             iss2 >> mat->restitution >> mat->constant_adhesion >> mat->adhesionMultDMT;
->>>>>>> 17c6a03c
         }
 
         // Add the body to the system.
@@ -380,7 +372,6 @@
             Vector pos = body_pos + body_rot.Rotate(asset_pos);
             Quaternion rot = body_rot % asset_rot;
 
-<<<<<<< HEAD
             bool supported = true;
             std::stringstream gss;
 
@@ -412,43 +403,10 @@
                 const geometry::ChRoundedBox& geom = rbox->GetRoundedBoxGeometry();
                 gss << ROUNDEDBOX << delim << geom.Size.x << delim << geom.Size.y << delim << geom.Size.z << delim
                     << geom.radsphere;
-=======
-            std::stringstream gss;
-
-            if (ChSharedPtr<ChSphereShape> sphere = visual_asset.DynamicCastTo<ChSphereShape>()) {
-                gss << collision::SPHERE << delim << sphere->GetSphereGeometry().rad;
-                a_count++;
-            } else if (ChSharedPtr<ChEllipsoidShape> ellipsoid = visual_asset.DynamicCastTo<ChEllipsoidShape>()) {
-                const Vector& size = ellipsoid->GetEllipsoidGeometry().rad;
-                gss << collision::ELLIPSOID << delim << size.x << delim << size.y << delim << size.z;
-                a_count++;
-            } else if (ChSharedPtr<ChBoxShape> box = visual_asset.DynamicCastTo<ChBoxShape>()) {
-                const Vector& size = box->GetBoxGeometry().Size;
-                gss << collision::BOX << delim << size.x << delim << size.y << delim << size.z;
-                a_count++;
-            } else if (ChSharedPtr<ChCapsuleShape> capsule = visual_asset.DynamicCastTo<ChCapsuleShape>()) {
-                const geometry::ChCapsule& geom = capsule->GetCapsuleGeometry();
-                gss << collision::CAPSULE << delim << geom.rad << delim << geom.hlen;
-                a_count++;
-            } else if (ChSharedPtr<ChCylinderShape> cylinder = visual_asset.DynamicCastTo<ChCylinderShape>()) {
-                const geometry::ChCylinder& geom = cylinder->GetCylinderGeometry();
-                gss << collision::CYLINDER << delim << geom.rad << delim << geom.p1.x << delim << geom.p1.y << delim
-                    << geom.p1.z << delim << geom.p2.x << delim << geom.p2.y << delim << geom.p2.z;
-                a_count++;
-            } else if (ChSharedPtr<ChConeShape> cone = visual_asset.DynamicCastTo<ChConeShape>()) {
-                const geometry::ChCone& geom = cone->GetConeGeometry();
-                gss << collision::CONE << delim << geom.rad.x << delim << geom.rad.y;
-                a_count++;
-            } else if (ChSharedPtr<ChRoundedBoxShape> rbox = visual_asset.DynamicCastTo<ChRoundedBoxShape>()) {
-                const geometry::ChRoundedBox& geom = rbox->GetRoundedBoxGeometry();
-                gss << collision::ROUNDEDBOX << delim << geom.Size.x << delim << geom.Size.y << delim << geom.Size.z
-                    << delim << geom.radsphere;
->>>>>>> 17c6a03c
                 a_count++;
             } else if (ChSharedPtr<ChRoundedCylinderShape> rcyl =
                            visual_asset.DynamicCastTo<ChRoundedCylinderShape>()) {
                 const geometry::ChRoundedCylinder& geom = rcyl->GetRoundedCylinderGeometry();
-<<<<<<< HEAD
                 gss << ROUNDEDCYL << delim << geom.rad << delim << geom.hlen << delim << geom.radsphere;
                 a_count++;
             } else if (ChSharedPtr<ChTriangleMeshShape> mesh = visual_asset.DynamicCastTo<ChTriangleMeshShape>()) {
@@ -468,16 +426,6 @@
                 csv << (*ibody)->GetIdentifier() << (*ibody)->IsActive() << pos << rot << color << gss.str()
                     << std::endl;
             }
-=======
-                gss << collision::ROUNDEDCYL << delim << geom.rad << delim << geom.hlen << delim << geom.radsphere;
-                a_count++;
-            } else if (ChSharedPtr<ChTriangleMeshShape> mesh = visual_asset.DynamicCastTo<ChTriangleMeshShape>()) {
-                gss << collision::TRIANGLEMESH << delim << "\"" << mesh->GetName() << "\"";
-                a_count++;
-            }
-
-            csv << (*ibody)->GetIdentifier() << (*ibody)->IsActive() << pos << rot << color << gss.str() << std::endl;
->>>>>>> 17c6a03c
         }
     }
 
@@ -600,7 +548,6 @@
     ofile << "      finish  {phong 0.2  diffuse 0.6}" << std::endl;
     ofile << "    }" << std::endl;
     ofile << "}" << std::endl;
-<<<<<<< HEAD
 
     // Close the output file.
     ofile.close();
@@ -648,8 +595,6 @@
 
     // Close the output file.
     ofile.close();
-=======
->>>>>>> 17c6a03c
 }
 
 }  // namespace utils
