--- conflicted
+++ resolved
@@ -574,25 +574,29 @@
     sprintf(buffer, "Camera Up  :  [%04f, %04f, %04f]", render_camera.camera_up.x, render_camera.camera_up.y, render_camera.camera_up.z);
     RenderText(buffer, -.95, 0.925 - spacing * 3, sx, sy);
 
-    if (((ChLcpIterativeSolver*)(physics_system->GetLcpSolverSpeed()))->GetRecordViolation()) {
-      std::vector<double> history(0);
-      std::vector<double> dlambda(0);
-
-      history = ((ChLcpIterativeSolver*)(physics_system->GetLcpSolverSpeed()))->GetViolationHistory();
-      dlambda = ((ChLcpIterativeSolver*)(physics_system->GetLcpSolverSpeed()))->GetDeltalambdaHistory();
-
-<<<<<<< HEAD
-      if (history.size() > 0) {
-        sprintf(buffer, "SOLVER INFO");
-        RenderText(buffer, .6, 0.925 - spacing * 6, sx, sy);
-        sprintf(buffer, "ITERS    %04d", history.size());
-        RenderText(buffer, .6, 0.925 - spacing * 7, sx, sy);
-        sprintf(buffer, "RESIDUAL %04f", history[history.size() - 1]);
-        RenderText(buffer, .6, 0.925 - spacing * 8, sx, sy);
-        sprintf(buffer, "CORRECT  %04f", dlambda[dlambda.size() - 1]);
-        RenderText(buffer, .6, 0.925 - spacing * 9, sx, sy);
-      }
-    }
+    sprintf(buffer, "SOLVER INFO");
+    RenderText(buffer, .6, 0.925 - spacing * 6, sx, sy);
+
+    double iters = ((ChLcpIterativeSolver*)(physics_system->GetLcpSolverSpeed()))->GetTotalIterations();
+    if (iters > 0) {
+      double residual = ((ChLcpIterativeSolver*)(physics_system->GetLcpSolverSpeed()))->GetViolationHistory().back();
+      double dlambda = ((ChLcpIterativeSolver*)(physics_system->GetLcpSolverSpeed()))->GetDeltalambdaHistory().back();
+
+      sprintf(buffer, "ITERS    %04d", int(iters));
+      RenderText(buffer, .6, 0.925 - spacing * 7, sx, sy);
+      sprintf(buffer, "RESIDUAL %04f", residual);
+      RenderText(buffer, .6, 0.925 - spacing * 8, sx, sy);
+      sprintf(buffer, "CORRECT  %04f", dlambda);
+      RenderText(buffer, .6, 0.925 - spacing * 9, sx, sy);
+    } else {
+      sprintf(buffer, "ITERS    %04d", 0);
+      RenderText(buffer, .6, 0.925 - spacing * 7, sx, sy);
+      sprintf(buffer, "RESIDUAL %04f", 0);
+      RenderText(buffer, .6, 0.925 - spacing * 8, sx, sy);
+      sprintf(buffer, "CORRECT  %04f", 0);
+      RenderText(buffer, .6, 0.925 - spacing * 9, sx, sy);
+    }
+
     int num_bodies = (physics_system->GetNbodiesTotal() + physics_system->GetNphysicsItems());
     int num_contacts = ((ChSystemParallel*)physics_system)->GetNcontacts();
     int average_contacts_per_body = 0;
@@ -756,75 +760,6 @@
 #pragma omp parallel for
     for (int i = 0; i < data_manager->num_contacts; i++) {
       int2 ID = data_manager->host_data.bids_rigid_rigid[i];
-=======
-   GLReturnedError("Start text");
-   float sx = 2.0 / window_size.x;
-   float sy = 2.0 / window_size.y;
-   text_data.reserve(300);
-   text_data.clear();
-
-   char buffer[50];
-   if (view_help) {
-      RenderText("Press h to exit help", -.95, 0.925 - .06 * 0, sx, sy);
-      RenderText("W: Forward", -.95, 0.925 - .06 * 1, sx, sy);
-      RenderText("A: Strafe Left", -.95, 0.925 - .06 * 2, sx, sy);
-      RenderText("S: Back", -.95, 0.925 - .06 * 3, sx, sy);
-      RenderText("D: Strafe Right", -.95, 0.925 - .06 * 4, sx, sy);
-      RenderText("Q: Down", -.95, 0.925 - .06 * 5, sx, sy);
-      RenderText("E: Up", -.95, 0.925 - .06 * 6, sx, sy);
-
-      RenderText("Mouse Look (Click and hold left mouse button)", -.95, 0.925 - .06 * 7, sx, sy);
-
-      RenderText("1: Point Cloud (default)", -.95, 0.925 - .06 * 9, sx, sy);
-      RenderText("2: Wireframe (slow)", -.95, 0.925 - .06 * 10, sx, sy);
-      RenderText("3: Solid", -.95, 0.925 - .06 * 11, sx, sy);
-
-      RenderText("C: Show/Hide Contacts (DVI only)", -.95, 0.925 - .06 * 13, sx, sy);
-
-      RenderText("Space: Pause Simulation (not rendering)", -.95, 0.925 - .06 * 15, sx, sy);
-      RenderText("P: Pause Rendering (not simulation)", -.95, 0.925 - .06 * 16, sx, sy);
-      RenderText(".: Single Step ", -.95, 0.925 - .06 * 18, sx, sy);
-      //RenderText("V: Enable/Disable Vsync ", -.95, 0.925 - .06 * 18, sx, sy);
-
-      RenderText("Escape: Exit ", -.95, 0.925 - .06 * 20, sx, sy);
-
-   } else {
-      sprintf(buffer, "Press h for help");
-      RenderText(buffer, 0, 0.925, sx, sy);
-
-      sprintf(buffer, "Time:  %04f", physics_system->GetChTime());
-      RenderText(buffer, -.95, 0.925, sx, sy);
-
-
-
-      double iters = ((ChLcpIterativeSolver*)(physics_system->GetLcpSolverSpeed()))->GetTotalIterations();
-
-      if (iters > 0) {
-        double residual = ((ChLcpIterativeSolver*)(physics_system->GetLcpSolverSpeed()))->GetViolationHistory().back();
-        double dlambda = ((ChLcpIterativeSolver*)(physics_system->GetLcpSolverSpeed()))->GetDeltalambdaHistory().back();
-
-        sprintf(buffer, "Iters   :  %04d",int(iters));
-        RenderText(buffer, .6, 0.925 - .06 * 0, sx, sy);
-        sprintf(buffer, "Residual:  %04f", residual);
-        RenderText(buffer, .6, 0.925 - .06 * 4, sx, sy);
-        sprintf(buffer, "Correct :  %04f", dlambda);
-        RenderText(buffer, .6, 0.925 - .06 * 5, sx, sy);
-      } else {
-        sprintf(buffer, "Iters   :  %04d", 0);
-        RenderText(buffer, .6, 0.925 - .06 * 0, sx, sy);
-        sprintf(buffer, "Residual:  %04f", 0);
-        RenderText(buffer, .6, 0.925 - .06 * 4, sx, sy);
-        sprintf(buffer, "Correct :  %04f", 0);
-        RenderText(buffer, .6, 0.925 - .06 * 5, sx, sy);
-      }
-
-
-      sprintf(buffer, "Bodies  :  %04d", physics_system->GetNbodiesTotal());
-      RenderText(buffer, .6, 0.925 - .06 * 1, sx, sy);
-      sprintf(buffer, "Contacts:  %04d", physics_system->GetNcontacts());
-      RenderText(buffer, .6, 0.925 - .06 * 2, sx, sy);
-
->>>>>>> fbbd1902
 
       real3 cpta = data_manager->host_data.cpta_rigid_rigid[i] + data_manager->host_data.pos_data[ID.x];
       real3 cptb = data_manager->host_data.cptb_rigid_rigid[i] + data_manager->host_data.pos_data[ID.y];
